--- conflicted
+++ resolved
@@ -67,10 +67,7 @@
     "cross-env": "^3.1.4",
     "cross-env-test": "^0.1.1",
     "cz-conventional-changelog": "^1.1.7",
-<<<<<<< HEAD
-=======
     "esdoc": "^1.0.0",
->>>>>>> 59125cb5
     "esdoc-standard-plugin": "^1.0.0",
     "eslint": "^3.5.0",
     "express": "^4.14.0",
